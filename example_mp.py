--- conflicted
+++ resolved
@@ -7,7 +7,7 @@
 3. read stream of data
 """
 import time
-from src.ppk2_api.ppk2_api import PPK2_MP as PPK2_API
+from ppk2_api.ppk2_api import PPK2_MP as PPK2_API
 
 ppk2s_connected = PPK2_API.list_devices()
 if(len(ppk2s_connected) == 1):
@@ -17,11 +17,7 @@
     print(f'Too many connected PPK2\'s: {ppk2s_connected}')
     exit()
 
-<<<<<<< HEAD
-ppk2_test = PPK2_API(ppk2_port, buffer_max_size_seconds=70, buffer_chunk_seconds=0.5)
-=======
 ppk2_test = PPK2_API(ppk2_port, buffer_max_size_seconds=1, buffer_chunk_seconds=0.01, timeout=1, write_timeout=1, exclusive=True)
->>>>>>> eaaf1ad3
 ppk2_test.get_modifiers()
 ppk2_test.set_source_voltage(3300)
 
